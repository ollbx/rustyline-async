[package]
name = "rustyline-async"
version = "0.4.0"
license = "Unlicense"
description = "A minimal readline with multiline and async support."
documentation = "https://docs.rs/rustyline-async"
repository = "https://github.com/zyansheep/rustyline-async"
readme = "README.md"
edition = "2021"

[dependencies]
crossterm = { version = "0.27.0", features = ["event-stream"] }
<<<<<<< HEAD
futures = "0.3"
pin-project = "1.1"
=======
futures-channel = "0.3"
futures-util = { version = "0.3", features = ["io"] }
pin-project = "1.0"
>>>>>>> 03e89f4d
thingbuf = "0.1"
thiserror = "1.0"
unicode-segmentation = "1.10"
unicode-width = "0.1"

[dev-dependencies]
async-std = { version = "1.12.0", features = [ "unstable", "attributes" ] }
tokio = { version = "1", features = ["full"] }
log = "0.4.20"
simplelog = "0.12.1"

[features]
default = ["emacs"]
emacs = []

[package.metadata.nix]
build = true
toolchain = "stable"
nativeBuildInputs = [ "cargo-edit" ]<|MERGE_RESOLUTION|>--- conflicted
+++ resolved
@@ -10,14 +10,9 @@
 
 [dependencies]
 crossterm = { version = "0.27.0", features = ["event-stream"] }
-<<<<<<< HEAD
-futures = "0.3"
-pin-project = "1.1"
-=======
 futures-channel = "0.3"
 futures-util = { version = "0.3", features = ["io"] }
 pin-project = "1.0"
->>>>>>> 03e89f4d
 thingbuf = "0.1"
 thiserror = "1.0"
 unicode-segmentation = "1.10"
